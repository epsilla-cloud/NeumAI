--- conflicted
+++ resolved
@@ -1,10 +1,6 @@
 [tool.poetry]
 name = "neumai"
-<<<<<<< HEAD
-version = "0.0.23"
-=======
 version = "0.0.25"
->>>>>>> 3883260f
 description = "Package containing connectors for Neum AI."
 authors = ["David de Matheu <david@tryneum.com>"]
 license = "MIT"
