from abc import ABC
<<<<<<< HEAD
from .Exceptions import NeumSearchResultEmptyException
=======
from neumai.Shared.Exceptions import NeumSearchResultEmptyException
>>>>>>> 3883260f

class NeumSearchResult(ABC):
    def __init__(self, id:str, metadata:dict, score:float) -> None:
        self.id =  id
        self.metadata = metadata
        self.score = score

    def as_search_result(dct:dict):
        if dct == None:
            raise NeumSearchResultEmptyException("Received empty dict when converting to as_search_result")
        return NeumSearchResult(
            id=dct.get("id", None),
            metadata=dct.get("metadata", None),
            score=dct.get("score", None),
        )
    
    def toJson(self) -> dict:
        """Python does not have built in serialization. We need this logic to be able to respond in our API..

        Returns:
            _type_: the json to return
        """
        json_to_return = {}
        json_to_return['id'] = self.id
        json_to_return['metadata'] = self.metadata
        json_to_return['score'] = self.score
        return json_to_return<|MERGE_RESOLUTION|>--- conflicted
+++ resolved
@@ -1,9 +1,5 @@
 from abc import ABC
-<<<<<<< HEAD
-from .Exceptions import NeumSearchResultEmptyException
-=======
 from neumai.Shared.Exceptions import NeumSearchResultEmptyException
->>>>>>> 3883260f
 
 class NeumSearchResult(ABC):
     def __init__(self, id:str, metadata:dict, score:float) -> None:
