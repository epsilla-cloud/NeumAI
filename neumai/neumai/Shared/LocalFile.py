from abc import ABC
<<<<<<< HEAD
from .Exceptions import LocalFileEmptyException
=======
from neumai.Shared.Exceptions import LocalFileEmptyException
>>>>>>> 3883260f

class LocalFile(ABC):
    def __init__(self, metadata:dict, file_path:str = None, in_mem_data:dict = None, type:str = "Any", id:str = None) -> None:
        self.file_path:str = file_path
        self.metadata:dict = metadata
        self.in_mem_data:dict = in_mem_data
        self.type:str = type
        self.id:str = id

    def as_file(dct:dict):
        if dct == None:
            raise LocalFileEmptyException("Received empty dict when converting to as_file")
        return LocalFile(
            file_path=dct.get("file_path", None),
            metadata=dct.get("metadata", None),
            in_mem_data=dct.get("in_mem_data", None),
            type=dct.get("type", None),
            id=dct.get("id", None)
        )
    
    def toJson(self):
        """Python does not have built in serialization. We need this logic to be able to respond in our API..

        Returns:
            _type_: the json to return
        """
        json_to_return = {}
        json_to_return['file_path'] = self.file_path
        json_to_return['metadata'] = self.metadata
        json_to_return['in_mem_data'] = self.in_mem_data
        json_to_return['type'] = self.type
        json_to_return['id'] = self.id
        return json_to_return
    <|MERGE_RESOLUTION|>--- conflicted
+++ resolved
@@ -1,9 +1,5 @@
 from abc import ABC
-<<<<<<< HEAD
-from .Exceptions import LocalFileEmptyException
-=======
 from neumai.Shared.Exceptions import LocalFileEmptyException
->>>>>>> 3883260f
 
 class LocalFile(ABC):
     def __init__(self, metadata:dict, file_path:str = None, in_mem_data:dict = None, type:str = "Any", id:str = None) -> None:
