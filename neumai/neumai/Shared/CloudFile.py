--- conflicted
+++ resolved
@@ -1,9 +1,5 @@
 from abc import ABC
-<<<<<<< HEAD
-from .Exceptions import CloudFileEmptyException
-=======
 from neumai.Shared.Exceptions import CloudFileEmptyException
->>>>>>> 3883260f
 
 class CloudFile(ABC):
     def __init__(self, metadata:dict, file_identifier:str = None, id:str = None, data:str = None, type:str = None) -> None:
